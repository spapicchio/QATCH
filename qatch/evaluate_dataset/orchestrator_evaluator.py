--- conflicted
+++ resolved
@@ -1,470 +1,241 @@
-<<<<<<< HEAD
-from __future__ import annotations
-
-import logging
-from collections import defaultdict
-
-import pandas as pd
-from func_timeout import FunctionTimedOut
-from langgraph.constants import START, END
-from langgraph.graph import StateGraph
-from sqlalchemy.exc import CompileError, DBAPIError, OperationalError
-from tqdm import tqdm
-
-from .metrics_evaluators import (
-    CellPrecision,
-    CellRecall,
-    TupleCardinality,
-    TupleOrder,
-    TupleConstraint,
-    ExecutionAccuracy,
-    ValidEfficiencyScore,
-)
-from .state_orchestrator_evaluator import StateOrchestratorEvaluator, PredictedTest
-from ..connectors import BaseConnector, SqliteConnector
-
-name2evaluator = {
-    "cell_precision": CellPrecision,
-    "cell_recall": CellRecall,
-    "tuple_cardinality": TupleCardinality,
-    "tuple_order": TupleOrder,
-    "tuple_constraint": TupleConstraint,
-    "execution_accuracy": ExecutionAccuracy,
-    "VES": ValidEfficiencyScore,
-}
-
-
-def _utils_run_query_if_str(
-    query: str | list[list], connector: BaseConnector
-) -> list[list] | None:
-    """
-    This method takes a SQL query or a list of lists and an instance of a BaseConnector.
-    If the query is a string - it attempts to run the query on a supplied connector, handling SQL exceptions and edge cases.
-    If the query is a list - the function simply returns the query.
-
-    Args:
-        query (str|list[list]): Input query or data in the form of string or list of lists.
-        connector (BaseConnector): A BaseConnector object to execute SQL queries on.
-
-    Returns:
-        list[list] | None: Executed query results as a list of lists if query string has been passed.
-                            Passed query if a list of lists has been passed.
-                            None if the query execution resulted in a SQL exception.
-
-    Note:
-        String type queries will have ';' removed before execution for safety reasons.
-
-        This function handles SQL exceptions like CompileError, DBAPIError, FunctionTimedOut and OperationalError.
-        In case of an exception, the function will log a warning and return None.
-    """
-
-    if not isinstance(query, str):
-        return query
-
-    query = query.replace(";", "")
-    try:
-        result = connector.run_query(query)
-        return result
-    except (CompileError, DBAPIError, FunctionTimedOut, OperationalError) as e:
-        logging.warning(e)
-
-
-class OrchestratorEvaluator:
-    """
-    A class that evaluates metrics on test cases using different evaluators.
-
-    This class preprocesses test cases, organizes them in a LangGraph object to execute in parallel the selected metrics
-
-    Note:
-        - The class can accept a predefined list of evaluator names. If no names are provided,
-          it uses all available evaluators.
-        - The evaluation proceeds in parallel for speeding up the execution.
-
-    Attributes:
-        evaluator_names (list[str] | None): A list of evaluator names to use for evaluation, or None to use all.
-        graph (StateGraph[StateOrchestratorEvaluator]): The internal state graph holding the evaluators.
-
-    """
-
-    def __init__(self, evaluator_names: list[str] | None = None):
-        graph = StateGraph(StateOrchestratorEvaluator)
-        self.evaluator_names = evaluator_names or list(name2evaluator.keys())
-        list_node_fun = [
-            (name, name2evaluator[name]().graph_call) for name in self.evaluator_names
-        ]
-
-        for node_name, node_fun in list_node_fun:
-            graph.add_node(node_name, node_fun)
-            graph.add_edge(START, node_name)
-            graph.add_edge(node_name, END)
-
-        self.graph = graph.compile()
-
-    def evaluate_df(
-        self,
-        df: pd.DataFrame,
-        target_col_name: str,
-        prediction_col_name: str,
-        db_path_name: str,
-    ) -> pd.DataFrame:
-        """
-        Evaluates a dataframe with test predictions applying suitable metrics. The function transforms the input
-        dataframe into a dictionary and processes each test case individually. It connects to SQL database and
-        computes metrics for each test case. The computed metrics are added to the dataframe that gets returned.
-
-        Args:
-            df (pd.DataFrame): The input dataframe containing the test predictions.
-            target_col_name (str): The name of the column in the dataframe that contains the target results.
-            prediction_col_name (str): The name of the column in the dataframe that contains the predicted results.
-            db_path_name (str): The name of the field in the dataframe that holds the database path.
-
-        Returns:
-            pd.DataFrame : The input dataframe enriched with the metrics computed for each test case.
-
-        Note:
-            - To speedup execution, the evaluation is performed for each database sequentially
-            in order to not recreate connection.
-        """
-
-        df_dict = df.to_dict("records")
-
-        # create dictionary of db_path to tests. This is used to spedup execution
-        db_path2tests = defaultdict(list)
-        for test in df_dict:
-            db_path2tests[test[db_path_name]].append(test)
-
-        for db_path, tests in db_path2tests.items():
-            # create a connection only once for each test
-            connector = SqliteConnector(relative_db_path=db_path, db_name="_")
-
-            for test in tqdm(
-                tests, desc=f"Evaluating tests for {db_path.split('/')[-1]}"
-            ):
-                metrics = self.evaluate_single_test(
-                    test[target_col_name], test[prediction_col_name], connector
-                )
-
-                for metric, value in metrics.items():
-                    test[metric] = value
-
-        return pd.DataFrame(df_dict)
-
-    def evaluate_single_test(
-        self,
-        target_query: str | list[list],
-        predicted_query: str | list[list],
-        connector: BaseConnector,
-    ) -> dict:
-        """
-        Evaluates a single test/query pair by comparing the predicted results to the expected target.
-
-        The method first checks if the input queries are strings (SQL code) and if the target query contains
-        an 'order by' clause.
-
-        The comparison of the target query with the predicted one is done in a case-insensitive manner.
-        Therefore, if both queries are strings and they are equal, the metrics value is set to 1.0.
-
-        If the input queries are strings, then these queries are run via a database connector.
-        The results of the queries are then passed to `PredictedTest` and `self.graph.invoke`.
-
-        Note:
-            - Tuple Order is computed only if target SQL contains an 'oder by' clause.
-            - Some metrics can be computed only for Text2SQL as VES.
-
-        Args:
-            target_query (str | list[list]): The target SQL query or the expected results in a nested list.
-            predicted_query (str | list[list]): The predicted SQL query or the predicted results in a nested list.
-            connector (BaseConnector): An object of BaseConnector class to communicate with the database.
-
-        Returns:
-            dict: A dictionary comprising the evaluation metrics values for the test.
-
-        Raises:
-            ValueError: If an error is encountered while running the target query.
-        """
-
-        # Check if queries are strings and, if so, whether the target query contains an order by clause
-        is_order = isinstance(target_query, str) and "order by" in target_query.lower()
-
-        # Assume metrics2value to be 0.0 unless proven otherwise
-        metrics2value = {name: 0.0 for name in self.evaluator_names}
-
-        # Check if both queries are strings and equal.
-        if (
-            isinstance(target_query, str)
-            and isinstance(predicted_query, str)
-            and target_query.lower() == predicted_query.lower()
-        ):
-            metrics2value = {name: 1.0 for name in self.evaluator_names}
-        else:
-            # Run queries if they're strings
-            target_values = _utils_run_query_if_str(target_query, connector)
-            predicted_values = _utils_run_query_if_str(predicted_query, connector)
-
-            if target_values is None:
-                raise ValueError(f"Target gets an Error `{target_query}`")
-
-            if isinstance(predicted_query, list):
-                predicted_query = ""
-
-            if isinstance(target_query, list):
-                target_query = ""
-
-            if predicted_values is not None:
-                predicted_test = PredictedTest(
-                    target_query=target_query,
-                    target_values=target_values,
-                    predicted_query=predicted_query,
-                    predicted_values=predicted_values,
-                )
-                state = self.graph.invoke(
-                    {"predicted_test": predicted_test, "connector": connector}
-                )
-                metrics2value = self._parse_graph_output(state)
-
-        metrics2value["tuple_order"] = (
-            metrics2value["tuple_order"] if is_order else None
-        )
-
-        return metrics2value
-
-    def _parse_graph_output(self, state: StateOrchestratorEvaluator) -> dict:
-        """parse function that connects the Graph State with the columns to add in a pd.DataFrame"""
-        evaluated_tests = state["evaluated_tests"]
-        output = dict()
-        for test in evaluated_tests:
-            output[test["metric_name"]] = test["metric_value"]
-        return output
-
-    def _is_target_equal_to_pred(self, target: str, prediction: str):
-        """Check if target is equal to prediction. In future release,
-        this will be substitute with more sophisticated syntactic metrics"""
-        return target.lower() == prediction.lower()
-=======
-from __future__ import annotations
-
-import logging
-from collections import defaultdict
-
-import pandas as pd
-from func_timeout import FunctionTimedOut
-from langgraph.constants import START, END
-from langgraph.graph import StateGraph
-from sqlalchemy.exc import SQLAlchemyError
-from tqdm import tqdm
-
-from .metrics_evaluators import (
-    CellPrecision,
-    CellRecall,
-    TupleCardinality,
-    TupleOrder,
-    TupleConstraint,
-    ExecutionAccuracy,
-    ValidEfficiencyScore
-)
-from .state_orchestrator_evaluator import StateOrchestratorEvaluator, PredictedTest
-from ..connectors import BaseConnector, SqliteConnector
-
-name2evaluator = {
-    'cell_precision': CellPrecision,
-    'cell_recall': CellRecall,
-    'tuple_cardinality': TupleCardinality,
-    'tuple_order': TupleOrder,
-    'tuple_constraint': TupleConstraint,
-    'execution_accuracy': ExecutionAccuracy,
-    'VES': ValidEfficiencyScore
-}
-
-
-def _utils_run_query_if_str(query: str | list[list], connector: BaseConnector) -> list[list] | None:
-    """
-    This method takes a SQL query or a list of lists and an instance of a BaseConnector.
-    If the query is a string - it attempts to run the query on a supplied connector, handling SQL exceptions and edge cases.
-    If the query is a list - the function simply returns the query.
-
-    Args:
-        query (str|list[list]): Input query or data in the form of string or list of lists.
-        connector (BaseConnector): A BaseConnector object to execute SQL queries on.
-
-    Returns:
-        list[list] | None: Executed query results as a list of lists if query string has been passed.
-                            Passed query if a list of lists has been passed.
-                            None if the query execution resulted in a SQL exception.
-
-    Note:
-        String type queries will have ';' removed before execution for safety reasons.
-
-        This function handles SQL exceptions like CompileError, DBAPIError, FunctionTimedOut and OperationalError.
-        In case of an exception, the function will log a warning and return None.
-    """
-
-    if not isinstance(query, str):
-        return query
-
-    query = query.replace(';', '')
-    try:
-        result = connector.run_query(query)
-        return result
-    except SQLAlchemyError as e:
-        logging.warning(e)
-
-
-class OrchestratorEvaluator:
-    """
-    A class that evaluates metrics on test cases using different evaluators.
-
-    This class preprocesses test cases, organizes them in a LangGraph object to execute in parallel the selected metrics
-
-    Note:
-        - The class can accept a predefined list of evaluator names. If no names are provided,
-          it uses all available evaluators.
-        - The evaluation proceeds in parallel for speeding up the execution.
-
-    Attributes:
-        evaluator_names (list[str] | None): A list of evaluator names to use for evaluation, or None to use all.
-        graph (StateGraph[StateOrchestratorEvaluator]): The internal state graph holding the evaluators.
-
-    """
-
-    def __init__(self, evaluator_names: list[str] | None = None):
-        graph = StateGraph(StateOrchestratorEvaluator)
-        if evaluator_names is None:
-            evaluator_names = name2evaluator.keys()
-
-        self.evaluator_names = evaluator_names
-
-        list_node_fun = [
-            (name, name2evaluator[name]().graph_call)
-            for name in evaluator_names
-        ]
-
-        for node_name, node_fun in list_node_fun:
-            graph.add_node(node_name, node_fun)
-            graph.add_edge(START, node_name)
-            graph.add_edge(node_name, END)
-
-        self.graph = graph.compile()
-
-    def evaluate_df(self,
-                    df: pd.DataFrame,
-                    target_col_name: str,
-                    prediction_col_name: str,
-                    db_path_name: str
-                    ) -> pd.DataFrame:
-        """
-        Evaluates a dataframe with test predictions applying suitable metrics. The function transforms the input
-        dataframe into a dictionary and processes each test case individually. It connects to SQL database and
-        computes metrics for each test case. The computed metrics are added to the dataframe that gets returned.
-
-        Args:
-            df (pd.DataFrame): The input dataframe containing the test predictions.
-            target_col_name (str): The name of the column in the dataframe that contains the target results.
-            prediction_col_name (str): The name of the column in the dataframe that contains the predicted results.
-            db_path_name (str): The name of the field in the dataframe that holds the database path.
-
-        Returns:
-            pd.DataFrame : The input dataframe enriched with the metrics computed for each test case.
-
-        Note:
-            - To speedup execution, the evaluation is performed for each database sequentially
-            in order to not recreate connection.
-        """
-
-        df_dict = df.to_dict('records')
-
-        # create dictionary of db_path to tests. This is used to spedup execution
-        db_path2tests = defaultdict(list)
-        for test in df_dict:
-            db_path2tests[test[db_path_name]].append(test)
-
-        for db_path, tests in db_path2tests.items():
-            # create a connection only once for each test
-            connector = SqliteConnector(relative_db_path=db_path, db_name='_')
-
-            for test in tqdm(tests, desc=f'Evaluating tests for {db_path.split("/")[-1]}'):
-                metrics = self.evaluate_single_test(test[target_col_name], test[prediction_col_name], connector)
-
-                for metric, value in metrics.items():
-                    test[metric] = value
-
-        return pd.DataFrame(df_dict)
-
-    def evaluate_single_test(self,
-                             target_query: str | list[list],
-                             predicted_query: str | list[list],
-                             connector: BaseConnector) -> dict:
-        """
-        Evaluates a single test/query pair by comparing the predicted results to the expected target.
-
-        The method first checks if the input queries are strings (SQL code) and if the target query contains
-        an 'order by' clause.
-
-        The comparison of the target query with the predicted one is done in a case-insensitive manner.
-        Therefore, if both queries are strings and they are equal, the metrics value is set to 1.0.
-
-        If the input queries are strings, then these queries are run via a database connector.
-        The results of the queries are then passed to `PredictedTest` and `self.graph.invoke`.
-
-        Note:
-            - Tuple Order is computed only if target SQL contains an 'oder by' clause.
-
-        Args:
-            target_query (str | list[list]): The target SQL query or the expected results in a nested list.
-            predicted_query (str | list[list]): The predicted SQL query or the predicted results in a nested list.
-            connector (BaseConnector): An object of BaseConnector class to communicate with the database.
-
-        Returns:
-            dict: A dictionary comprising the evaluation metrics values for the test.
-
-        Raises:
-            ValueError: If an error is encountered while running the target query.
-        """
-
-        # Check if queries are strings and, if so, whether the target query contains an order by clause
-        is_order = isinstance(target_query, str) and 'order by' in target_query.lower()
-
-        # Assume metrics2value to be 0.0 unless proven otherwise
-        metrics2value = {name: 0.0 for name in self.evaluator_names}
-
-        # Check if both queries are strings and equal.
-        if (isinstance(target_query, str) and isinstance(predicted_query, str)
-                and target_query.lower() == predicted_query.lower()):
-            metrics2value = {name: 1.0 for name in self.evaluator_names}
-        else:
-            # Run queries if they're strings
-            target_values = _utils_run_query_if_str(target_query, connector)
-            predicted_values = _utils_run_query_if_str(predicted_query, connector)
-
-            if target_values is None:
-                raise ValueError(f'Target gets an Error `{target_query}`')
-
-            if 'VES' in self.evaluator_names and isinstance(target_query, list):
-                raise ValueError('VES can only be computed if target_query is a string')
-
-            if predicted_values is not None:
-                predicted_test = PredictedTest(
-                    target_query=target_query,
-                    target_values=target_values,
-                    predicted_query=predicted_query,
-                    predicted_values=predicted_values
-                )
-                state = self.graph.invoke({'predicted_test': predicted_test, 'connector': connector})
-                metrics2value = self._parse_graph_output(state)
-        if 'tuple_order' in metrics2value:
-            metrics2value['tuple_order'] = metrics2value['tuple_order'] if is_order else None
-
-        return metrics2value
-
-    def _parse_graph_output(self, state: StateOrchestratorEvaluator) -> dict:
-        """parse function that connects the Graph State with the columns to add in a pd.DataFrame"""
-        evaluated_tests = state['evaluated_tests']
-        output = dict()
-        for test in evaluated_tests:
-            output[test['metric_name']] = test['metric_value']
-        return output
-
-    def _is_target_equal_to_pred(self, target: str, prediction: str):
-        """Check if target is equal to prediction. In future release,
-        this will be substitute with more sophisticated syntactic metrics"""
-        return target.lower() == prediction.lower()
->>>>>>> 5ff10059
+from __future__ import annotations
+
+import logging
+from collections import defaultdict
+
+import pandas as pd
+from func_timeout import FunctionTimedOut
+from langgraph.constants import START, END
+from langgraph.graph import StateGraph
+from sqlalchemy.exc import CompileError, DBAPIError, OperationalError
+from tqdm import tqdm
+
+from .metrics_evaluators import (
+    CellPrecision,
+    CellRecall,
+    TupleCardinality,
+    TupleOrder,
+    TupleConstraint,
+    ExecutionAccuracy,
+    ValidEfficiencyScore,
+)
+from .state_orchestrator_evaluator import StateOrchestratorEvaluator, PredictedTest
+from ..connectors import BaseConnector, SqliteConnector
+
+name2evaluator = {
+    "cell_precision": CellPrecision,
+    "cell_recall": CellRecall,
+    "tuple_cardinality": TupleCardinality,
+    "tuple_order": TupleOrder,
+    "tuple_constraint": TupleConstraint,
+    "execution_accuracy": ExecutionAccuracy,
+    "VES": ValidEfficiencyScore,
+}
+
+
+def _utils_run_query_if_str(
+    query: str | list[list], connector: BaseConnector
+) -> list[list] | None:
+    """
+    This method takes a SQL query or a list of lists and an instance of a BaseConnector.
+    If the query is a string - it attempts to run the query on a supplied connector, handling SQL exceptions and edge cases.
+    If the query is a list - the function simply returns the query.
+
+    Args:
+        query (str|list[list]): Input query or data in the form of string or list of lists.
+        connector (BaseConnector): A BaseConnector object to execute SQL queries on.
+
+    Returns:
+        list[list] | None: Executed query results as a list of lists if query string has been passed.
+                            Passed query if a list of lists has been passed.
+                            None if the query execution resulted in a SQL exception.
+
+    Note:
+        String type queries will have ';' removed before execution for safety reasons.
+
+        This function handles SQL exceptions like CompileError, DBAPIError, FunctionTimedOut and OperationalError.
+        In case of an exception, the function will log a warning and return None.
+    """
+
+    if not isinstance(query, str):
+        return query
+
+    query = query.replace(";", "")
+    try:
+        result = connector.run_query(query)
+        return result
+    except (CompileError, DBAPIError, FunctionTimedOut, OperationalError) as e:
+        logging.warning(e)
+
+
+class OrchestratorEvaluator:
+    """
+    A class that evaluates metrics on test cases using different evaluators.
+
+    This class preprocesses test cases, organizes them in a LangGraph object to execute in parallel the selected metrics
+
+    Note:
+        - The class can accept a predefined list of evaluator names. If no names are provided,
+          it uses all available evaluators.
+        - The evaluation proceeds in parallel for speeding up the execution.
+
+    Attributes:
+        evaluator_names (list[str] | None): A list of evaluator names to use for evaluation, or None to use all.
+        graph (StateGraph[StateOrchestratorEvaluator]): The internal state graph holding the evaluators.
+
+    """
+
+    def __init__(self, evaluator_names: list[str] | None = None):
+        graph = StateGraph(StateOrchestratorEvaluator)
+        self.evaluator_names = evaluator_names or list(name2evaluator.keys())
+        list_node_fun = [
+            (name, name2evaluator[name]().graph_call) for name in self.evaluator_names
+        ]
+
+        for node_name, node_fun in list_node_fun:
+            graph.add_node(node_name, node_fun)
+            graph.add_edge(START, node_name)
+            graph.add_edge(node_name, END)
+
+        self.graph = graph.compile()
+
+    def evaluate_df(
+        self,
+        df: pd.DataFrame,
+        target_col_name: str,
+        prediction_col_name: str,
+        db_path_name: str,
+    ) -> pd.DataFrame:
+        """
+        Evaluates a dataframe with test predictions applying suitable metrics. The function transforms the input
+        dataframe into a dictionary and processes each test case individually. It connects to SQL database and
+        computes metrics for each test case. The computed metrics are added to the dataframe that gets returned.
+
+        Args:
+            df (pd.DataFrame): The input dataframe containing the test predictions.
+            target_col_name (str): The name of the column in the dataframe that contains the target results.
+            prediction_col_name (str): The name of the column in the dataframe that contains the predicted results.
+            db_path_name (str): The name of the field in the dataframe that holds the database path.
+
+        Returns:
+            pd.DataFrame : The input dataframe enriched with the metrics computed for each test case.
+
+        Note:
+            - To speedup execution, the evaluation is performed for each database sequentially
+            in order to not recreate connection.
+        """
+
+        df_dict = df.to_dict("records")
+
+        # create dictionary of db_path to tests. This is used to spedup execution
+        db_path2tests = defaultdict(list)
+        for test in df_dict:
+            db_path2tests[test[db_path_name]].append(test)
+
+        for db_path, tests in db_path2tests.items():
+            # create a connection only once for each test
+            connector = SqliteConnector(relative_db_path=db_path, db_name="_")
+
+            for test in tqdm(
+                tests, desc=f"Evaluating tests for {db_path.split('/')[-1]}"
+            ):
+                metrics = self.evaluate_single_test(
+                    test[target_col_name], test[prediction_col_name], connector
+                )
+
+                for metric, value in metrics.items():
+                    test[metric] = value
+
+        return pd.DataFrame(df_dict)
+
+    def evaluate_single_test(
+        self,
+        target_query: str | list[list],
+        predicted_query: str | list[list],
+        connector: BaseConnector,
+    ) -> dict:
+        """
+        Evaluates a single test/query pair by comparing the predicted results to the expected target.
+
+        The method first checks if the input queries are strings (SQL code) and if the target query contains
+        an 'order by' clause.
+
+        The comparison of the target query with the predicted one is done in a case-insensitive manner.
+        Therefore, if both queries are strings and they are equal, the metrics value is set to 1.0.
+
+        If the input queries are strings, then these queries are run via a database connector.
+        The results of the queries are then passed to `PredictedTest` and `self.graph.invoke`.
+
+        Note:
+            - Tuple Order is computed only if target SQL contains an 'oder by' clause.
+            - Some metrics can be computed only for Text2SQL as VES.
+
+        Args:
+            target_query (str | list[list]): The target SQL query or the expected results in a nested list.
+            predicted_query (str | list[list]): The predicted SQL query or the predicted results in a nested list.
+            connector (BaseConnector): An object of BaseConnector class to communicate with the database.
+
+        Returns:
+            dict: A dictionary comprising the evaluation metrics values for the test.
+
+        Raises:
+            ValueError: If an error is encountered while running the target query.
+        """
+
+        # Check if queries are strings and, if so, whether the target query contains an order by clause
+        is_order = isinstance(target_query, str) and "order by" in target_query.lower()
+
+        # Assume metrics2value to be 0.0 unless proven otherwise
+        metrics2value = {name: 0.0 for name in self.evaluator_names}
+
+        # Check if both queries are strings and equal.
+        if (
+            isinstance(target_query, str)
+            and isinstance(predicted_query, str)
+            and target_query.lower() == predicted_query.lower()
+        ):
+            metrics2value = {name: 1.0 for name in self.evaluator_names}
+        else:
+            # Run queries if they're strings
+            target_values = _utils_run_query_if_str(target_query, connector)
+            predicted_values = _utils_run_query_if_str(predicted_query, connector)
+
+            if target_values is None:
+                raise ValueError(f"Target gets an Error `{target_query}`")
+
+            if isinstance(predicted_query, list):
+                predicted_query = ""
+
+            if isinstance(target_query, list):
+                target_query = ""
+
+            if predicted_values is not None:
+                predicted_test = PredictedTest(
+                    target_query=target_query,
+                    target_values=target_values,
+                    predicted_query=predicted_query,
+                    predicted_values=predicted_values,
+                )
+                state = self.graph.invoke(
+                    {"predicted_test": predicted_test, "connector": connector}
+                )
+                metrics2value = self._parse_graph_output(state)
+
+        metrics2value["tuple_order"] = (
+            metrics2value["tuple_order"] if is_order else None
+        )
+
+        return metrics2value
+
+    def _parse_graph_output(self, state: StateOrchestratorEvaluator) -> dict:
+        """parse function that connects the Graph State with the columns to add in a pd.DataFrame"""
+        evaluated_tests = state["evaluated_tests"]
+        output = dict()
+        for test in evaluated_tests:
+            output[test["metric_name"]] = test["metric_value"]
+        return output
+
+    def _is_target_equal_to_pred(self, target: str, prediction: str):
+        """Check if target is equal to prediction. In future release,
+        this will be substitute with more sophisticated syntactic metrics"""
+        return target.lower() == prediction.lower()